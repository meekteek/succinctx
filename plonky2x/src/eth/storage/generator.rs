--- conflicted
+++ resolved
@@ -1,10 +1,7 @@
 use core::marker::PhantomData;
 
-<<<<<<< HEAD
-use ethers::providers::{Http, Provider};
-=======
-use ethers::types::{Address, H256, EIP1186ProofResponse};
->>>>>>> c4a401d1
+use ethers::providers::{Http, Middleware, Provider};
+use ethers::types::{Address, EIP1186ProofResponse, H256};
 use plonky2::field::extension::Extendable;
 use plonky2::hash::hash_types::RichField;
 use plonky2::iop::generator::{GeneratedValues, SimpleGenerator};
@@ -14,17 +11,11 @@
 use plonky2::util::serialization::{Buffer, IoResult};
 use tokio::runtime::Runtime;
 
-<<<<<<< HEAD
-=======
-use ethers::providers::{Http, Provider, Middleware};
-
-use crate::vars::{Bytes32Variable, WitnessMethods, WitnessWriteMethods, BytesVariable};
-use crate::eth::types::{AddressVariable};
-use crate::eth::utils::{u256_to_h256_be};
->>>>>>> c4a401d1
 use super::types::{AccountVariable, ProofVariable};
+use crate::eth::utils::u256_to_h256_be;
 use crate::eth::vars::AddressVariable;
-use crate::vars::{Bytes32Variable, ReadableWitness};
+use crate::vars::bytes::WitnessWriteMethods;
+use crate::vars::{Bytes32Variable, BytesVariable, ReadableWitness};
 
 #[derive(Debug)]
 pub struct GetStorageProofGenerator<F: RichField + Extendable<D>, const D: usize> {
@@ -77,33 +68,22 @@
         res
     }
 
-<<<<<<< HEAD
-    fn run_once(&self, witness: &PartitionWitness<F>, _out_buffer: &mut GeneratedValues<F>) {
-        // witness.get_bits_le(self.address.into());
-        // let address = Address::from(self.address.get_bytes_le(witness));
-        // let location = H256::from(self.storage_key.get_bytes_le(witness));
-        // let get_proof_closure = || -> EIP1186ProofResponse {
-        //     let rt = Runtime::new().unwrap();
-        //     rt.block_on(async { self.provider.get_proof(address, vec![location], Some(self.block_number.into())).await.unwrap() } )
-        // };
-        // let storageResult: EIP1186ProofResponse = get_proof_closure();
-
-        // let mut bytes32_value = [0u8; 32];
-        // storageResult.storage_proof[0].value.to_big_endian(&mut bytes32_value);
-        // self.value.set_from_bytes(bytes32_value, out_buffer);
-=======
     fn run_once(&self, witness: &PartitionWitness<F>, out_buffer: &mut GeneratedValues<F>) {
         // TODO: still have to set `account_proof` and `storage_proof`
         let address = Address::from(witness.get_bytes_be(self.address.into()));
         let location = H256::from(witness.get_bytes_be(self.storage_key.into()));
         let get_proof_closure = || -> EIP1186ProofResponse {
             let rt = Runtime::new().unwrap();
-            rt.block_on(async { self.provider.get_proof(address, vec![location], Some(self.block_number.into())).await.unwrap() } )
+            rt.block_on(async {
+                self.provider
+                    .get_proof(address, vec![location], Some(self.block_number.into()))
+                    .await
+                    .unwrap()
+            })
         };
         let storage_result: EIP1186ProofResponse = get_proof_closure();
         let h256_value = u256_to_h256_be(storage_result.storage_proof[0].value);
         out_buffer.set_from_bytes_be(self.value.into(), *h256_value.as_fixed_bytes());
->>>>>>> c4a401d1
     }
 
     #[allow(unused_variables)]
