--- conflicted
+++ resolved
@@ -1,4 +1,5 @@
 use core::fmt::Debug;
+use core::panic;
 
 use plonky2::plonk::proof::ProofWithPublicInputs;
 use serde::{Deserialize, Serialize};
@@ -55,11 +56,7 @@
 #[serde(bound = "")]
 pub enum ProofResult<L: PlonkParameters<D>, const D: usize> {
     #[serde(rename = "res_bytes")]
-<<<<<<< HEAD
-    Bytes(FunctionResultBase<BytesResultData>),
-=======
-    Bytes(ProofResultBase<BytesResultData<L, D>>),
->>>>>>> 48bdeaf8
+    Bytes(ProofResultBase<BytesResultData>),
     #[serde(rename = "res_elements")]
     Elements(ProofResultBase<ElementsResultData<L, D>>),
     #[serde(rename = "res_recursiveProofs")]
@@ -74,16 +71,11 @@
     ) -> Self {
         match output {
             PublicOutput::Bytes(output) => {
-<<<<<<< HEAD
                 let data = BytesResultData {
                     output,
                     proof: bincode::serialize(&proof).unwrap(),
                 };
-                FunctionResult::Bytes(FunctionResultBase { data })
-=======
-                let data = BytesResultData { output, proof };
                 ProofResult::Bytes(ProofResultBase { data })
->>>>>>> 48bdeaf8
             }
             PublicOutput::Elements(output) => {
                 let data = ElementsResultData { output, proof };
@@ -97,11 +89,11 @@
         }
     }
 
-<<<<<<< HEAD
     pub fn from_bytes(proof: Vec<u8>, output: Vec<u8>) -> Self {
         let data = BytesResultData { output, proof };
-        FunctionResult::Bytes(FunctionResultBase { data })
-=======
+        ProofResult::Bytes(ProofResultBase { data })
+    }
+
     pub fn as_proof_and_output(
         &self,
     ) -> (
@@ -109,11 +101,6 @@
         PublicOutput<L, D>,
     ) {
         match self {
-            ProofResult::Bytes(result) => {
-                let proof = &result.data.proof;
-                let output = PublicOutput::Bytes(result.data.output.clone());
-                (proof.clone(), output)
-            }
             ProofResult::Elements(result) => {
                 let proof = &result.data.proof;
                 let output = PublicOutput::Elements(result.data.output.clone());
@@ -124,7 +111,7 @@
                 let output = PublicOutput::Proofs(result.data.output.clone());
                 (proof.clone(), output)
             }
+            _ => panic!("cannot convert to proof and output"),
         }
->>>>>>> 48bdeaf8
     }
 }