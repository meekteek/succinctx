use core::any::{Any, TypeId};
use core::fmt::Debug;
use core::hash::Hash;
use core::marker::PhantomData;
use std::collections::HashMap;

use anyhow::{anyhow, Result};
use curta::chip::hash::sha::sha256::generator::{
    SHA256AirParameters, SHA256Generator, SHA256HintGenerator,
};
use curta::chip::trace::generator::ArithmeticGenerator;
use curta::chip::Chip;
use curta::plonky2::stark::generator::simple::SimpleStarkWitnessGenerator;
use plonky2::field::extension::Extendable;
use plonky2::gadgets::arithmetic::EqualityGenerator;
use plonky2::gadgets::arithmetic_extension::QuotientGeneratorExtension;
use plonky2::gadgets::range_check::LowHighGenerator;
use plonky2::gadgets::split_base::BaseSumGenerator;
use plonky2::gadgets::split_join::{SplitGenerator, WireSplitGenerator};
use plonky2::gates::arithmetic_base::{ArithmeticBaseGenerator, ArithmeticGate};
use plonky2::gates::arithmetic_extension::{ArithmeticExtensionGate, ArithmeticExtensionGenerator};
use plonky2::gates::base_sum::{BaseSplitGenerator, BaseSumGate};
use plonky2::gates::constant::ConstantGate;
use plonky2::gates::coset_interpolation::{CosetInterpolationGate, InterpolationGenerator};
use plonky2::gates::exponentiation::{ExponentiationGate, ExponentiationGenerator};
use plonky2::gates::gate::{AnyGate, Gate, GateRef};
use plonky2::gates::lookup::{LookupGate, LookupGenerator};
use plonky2::gates::lookup_table::{LookupTableGate, LookupTableGenerator};
use plonky2::gates::multiplication_extension::{MulExtensionGate, MulExtensionGenerator};
use plonky2::gates::noop::NoopGate;
use plonky2::gates::poseidon::{PoseidonGate, PoseidonGenerator};
use plonky2::gates::poseidon_mds::{PoseidonMdsGate, PoseidonMdsGenerator};
use plonky2::gates::public_input::PublicInputGate;
use plonky2::gates::random_access::{RandomAccessGate, RandomAccessGenerator};
use plonky2::gates::reducing::{ReducingGate, ReducingGenerator};
use plonky2::gates::reducing_extension::{
    ReducingExtensionGate, ReducingGenerator as ReducingExtensionGenerator,
};
use plonky2::hash::hash_types::RichField;
use plonky2::iop::generator::{
    ConstantGenerator, CopyGenerator, NonzeroTestGenerator, RandomValueGenerator, SimpleGenerator,
    SimpleGeneratorAdapter, WitnessGenerator, WitnessGeneratorRef,
};
use plonky2::plonk::circuit_data::CommonCircuitData;
use plonky2::plonk::config::{AlgebraicHasher, GenericConfig};
use plonky2::recursion::dummy_circuit::DummyProofGenerator;
use plonky2::util::serialization::{
    Buffer, GateSerializer, IoResult, Read, WitnessGeneratorSerializer, Write,
};

use super::PlonkParameters;
use crate::frontend::builder::watch::WatchGenerator;
use crate::frontend::eth::beacon::generators::{
    BeaconBalanceGenerator, BeaconBalancesGenerator, BeaconHistoricalBlockGenerator,
    BeaconValidatorGenerator, BeaconValidatorsGenerator, BeaconWithdrawalGenerator,
    BeaconWithdrawalsGenerator,
};
use crate::frontend::eth::beacon::vars::{
    BeaconBalancesVariable, BeaconValidatorVariable, BeaconValidatorsVariable,
    BeaconWithdrawalVariable, BeaconWithdrawalsVariable,
};
use crate::frontend::eth::storage::generators::{
    EthBlockGenerator, EthLogGenerator, EthStorageKeyGenerator, EthStorageProofGenerator,
};
use crate::frontend::generator::function::HintFn;
use crate::frontend::generator::general::{HintGenerator, HintSerializer};
use crate::frontend::generator::hint::{Hint, SateHintSerializer};
use crate::frontend::hash::bit_operations::{XOR3Gate, XOR3Generator};
use crate::frontend::hash::keccak::keccak256::Keccak256Generator;
use crate::frontend::num::biguint::BigUintDivRemGenerator;
use crate::frontend::num::u32::gates::add_many_u32::{U32AddManyGate, U32AddManyGenerator};
use crate::frontend::num::u32::gates::arithmetic_u32::{U32ArithmeticGate, U32ArithmeticGenerator};
use crate::frontend::num::u32::gates::comparison::{ComparisonGate, ComparisonGenerator};
use crate::frontend::uint::uint256::U256Variable;
use crate::frontend::uint::uint64::U64Variable;
<<<<<<< HEAD
use crate::frontend::vars::Bytes32Variable;
use crate::prelude::Variable;
=======
use crate::frontend::vars::{Bytes32Variable, ValueStream};
>>>>>>> 48bdeaf8

/// A registry to store serializers for witness generators.
///
/// New witness generators can be added to the registry by calling the `register` method,
/// specifying the type and the generator's id.
#[derive(Debug)]
pub struct WitnessGeneratorRegistry<L: PlonkParameters<D>, const D: usize>(
    SerializationRegistry<String, L::Field, WitnessGeneratorRef<L::Field, D>, D>,
);

/// A registry to store serializers for gates.
///
/// New gates can be added to the registry by calling the `register` method.
#[derive(Debug)]
pub struct GateRegistry<L: PlonkParameters<D>, const D: usize>(
    SerializationRegistry<TypeId, L::Field, GateRef<L::Field, D>, D>,
);

/// A trait for serializing and deserializing objects compatible with plonky2 traits.
pub trait Serializer<F: RichField + Extendable<D>, T, const D: usize>: 'static {
    fn read(&self, buf: &mut Buffer, common_data: &CommonCircuitData<F, D>) -> IoResult<T>;
    fn write(
        &self,
        buf: &mut Vec<u8>,
        object: &T,
        common_data: &CommonCircuitData<F, D>,
    ) -> IoResult<()>;
}

/// A registry for storing serializers for objects.
pub(crate) struct SerializationRegistry<K: Hash, F: RichField + Extendable<D>, T, const D: usize> {
    registry: HashMap<K, Box<dyn Serializer<F, T, D>>>,
    index: HashMap<K, usize>,
    identifiers: Vec<K>,
    current_index: usize,
}

impl<K: Hash + Debug, F: RichField + Extendable<D>, T: Debug, const D: usize> Debug
    for SerializationRegistry<K, F, T, D>
{
    fn fmt(&self, f: &mut core::fmt::Formatter<'_>) -> core::fmt::Result {
        f.debug_struct("SerializationRegistry")
            .field("ids of registered objects", &self.registry.keys())
            .field("index", &self.index)
            .field("identifiers", &self.identifiers)
            .field("current_index", &self.current_index)
            .finish()
    }
}

impl<F: RichField + Extendable<D>, K: PartialEq + Eq + Hash + Clone, T: Any, const D: usize>
    SerializationRegistry<K, F, T, D>
{
    pub fn new() -> Self {
        Self {
            registry: HashMap::new(),
            index: HashMap::new(),
            identifiers: Vec::new(),
            current_index: 0,
        }
    }

    pub fn register<S: Serializer<F, T, D>>(&mut self, key: K, serializer: S) -> Result<()> {
        let exists = self.registry.insert(key.clone(), Box::new(serializer));

        if exists.is_some() {
            return Err(anyhow!("Object type already registered"));
        }

        self.identifiers.push(key.clone());
        self.index.insert(key, self.current_index);
        self.current_index += 1;

        Ok(())
    }
}

#[derive(Debug, Clone)]
pub struct WitnessGeneratorSerializerFn<W>(PhantomData<W>);

#[derive(Clone)]
pub struct GateSerializerFn<G>(PhantomData<G>);

impl<F: RichField + Extendable<D>, W: WitnessGenerator<F, D>, const D: usize>
    Serializer<F, WitnessGeneratorRef<F, D>, D> for WitnessGeneratorSerializerFn<W>
{
    fn read(
        &self,
        buf: &mut Buffer,
        common_data: &CommonCircuitData<F, D>,
    ) -> IoResult<WitnessGeneratorRef<F, D>> {
        let generator: IoResult<W> = WitnessGenerator::<F, D>::deserialize(buf, common_data);
        generator.map(|g| WitnessGeneratorRef::<F, D>::new(g))
    }

    fn write(
        &self,
        buf: &mut Vec<u8>,
        object: &WitnessGeneratorRef<F, D>,
        common_data: &CommonCircuitData<F, D>,
    ) -> IoResult<()> {
        object.0.serialize(buf, common_data)
    }
}

impl<F: RichField + Extendable<D>, G: AnyGate<F, D>, const D: usize> Serializer<F, GateRef<F, D>, D>
    for GateSerializerFn<G>
{
    fn read(
        &self,
        buf: &mut Buffer,
        common_data: &CommonCircuitData<F, D>,
    ) -> IoResult<GateRef<F, D>> {
        let gate: IoResult<G> = Gate::<F, D>::deserialize(buf, common_data);
        gate.map(|g| GateRef::<F, D>::new(g))
    }

    fn write(
        &self,
        buf: &mut Vec<u8>,
        object: &GateRef<F, D>,
        common_data: &CommonCircuitData<F, D>,
    ) -> IoResult<()> {
        object.0.serialize(buf, common_data)
    }
}

impl<L: PlonkParameters<D>, const D: usize> WitnessGeneratorRegistry<L, D> {
    /// Registers a new witness generator with the given id.
    pub fn register_generator<W: WitnessGenerator<L::Field, D>>(&mut self, id: String) {
        let serializer = WitnessGeneratorSerializerFn::<W>(PhantomData);
        self.0.register(id, serializer).unwrap()
    }

    /// Registers a new simple witness generator with the given id.
    pub fn register_simple<SG: SimpleGenerator<L::Field, D>>(&mut self, id: String) {
        self.register_generator::<SimpleGeneratorAdapter<L::Field, SG, D>>(id)
    }

    pub fn register_hint_serializer<S: HintSerializer<L, D>>(&mut self, serializer: S) {
        let id = serializer.id();
        self.0.register(id, serializer).unwrap()
    }

    pub fn register_hint<H: Hint<L, D>>(&mut self) {
        let serializer = SateHintSerializer::<L, H>::new();
        self.register_hint_serializer(serializer)
    }

    pub fn register_hint_function(
        &mut self,
        hint_fn: fn(&mut ValueStream<L, D>, &mut ValueStream<L, D>),
    ) {
        self.register_hint_serializer(HintFn(hint_fn).serializer())
    }
}

impl<L: PlonkParameters<D>, const D: usize> GateRegistry<L, D> {
    /// Registers a new gate.
    pub fn register<G: AnyGate<L::Field, D>>(&mut self) {
        let type_id = TypeId::of::<G>();
        let exists = self
            .0
            .registry
            .insert(type_id, Box::new(GateSerializerFn::<G>(PhantomData)));

        if exists.is_some() {
            panic!("Gate type already registered");
        }

        self.0.identifiers.push(type_id);
        self.0.index.insert(type_id, self.0.current_index);
        self.0.current_index += 1;
    }
}

impl<L: PlonkParameters<D>, const D: usize> WitnessGeneratorSerializer<L::Field, D>
    for WitnessGeneratorRegistry<L, D>
{
    fn read_generator(
        &self,
        buf: &mut Buffer,
        common_data: &CommonCircuitData<L::Field, D>,
    ) -> IoResult<WitnessGeneratorRef<L::Field, D>> {
        let idx = buf.read_usize()?;
        let type_id = &self.0.identifiers[idx];

        self.0
            .registry
            .get(type_id)
            .unwrap_or_else(|| panic!("Generator type not registered {}", type_id))
            .read(buf, common_data)
    }

    fn write_generator(
        &self,
        buf: &mut Vec<u8>,
        generator: &WitnessGeneratorRef<L::Field, D>,
        common_data: &CommonCircuitData<L::Field, D>,
    ) -> IoResult<()> {
        let type_id = generator.0.id();
        let idx = self
            .0
            .index
            .get(&type_id)
            .unwrap_or_else(|| panic!("Generator type not registered {}", type_id));
        buf.write_usize(*idx)?;

        self.0
            .registry
            .get(&type_id)
            .unwrap_or_else(|| panic!("Generator type not registered {}", type_id))
            .write(buf, generator, common_data)?;
        Ok(())
    }
}

impl<L: PlonkParameters<D>, const D: usize> GateSerializer<L::Field, D> for GateRegistry<L, D> {
    fn read_gate(
        &self,
        buf: &mut Buffer,
        common_data: &CommonCircuitData<L::Field, D>,
    ) -> IoResult<GateRef<L::Field, D>> {
        let idx = buf.read_usize()?;
        let type_id = self.0.identifiers[idx];

        self.0
            .registry
            .get(&type_id)
            .unwrap_or_else(|| panic!("Gate type not registered {:?}", type_id))
            .read(buf, common_data)
    }

    fn write_gate(
        &self,
        buf: &mut Vec<u8>,
        gate: &GateRef<L::Field, D>,
        common_data: &CommonCircuitData<L::Field, D>,
    ) -> IoResult<()> {
        // let type_id = Any::type_id(&(*gate.0));
        let type_id = gate.0.as_any().type_id();
        let idx = self
            .0
            .index
            .get(&type_id)
            .unwrap_or_else(|| panic!("Gate type not registered {:?}", gate));
        buf.write_usize(*idx)?;

        self.0
            .registry
            .get(&type_id)
            .unwrap_or_else(|| panic!("Gate type not registered {:?}", gate))
            .write(buf, gate, common_data)?;
        Ok(())
    }
}

macro_rules! register_watch_generator {
    ($registry:ident, $l:ty, $d:ty, $($type:ty),*) => {
        $(
            let generator_id = WatchGenerator::<$l, $d, $type>::id();
            $registry.register_simple::<WatchGenerator<$l, $d, $type>>(generator_id);
        )*
    };
}

impl<L: PlonkParameters<D>, const D: usize> WitnessGeneratorRegistry<L, D>
where
    <<L as PlonkParameters<D>>::Config as GenericConfig<D>>::Hasher: AlgebraicHasher<L::Field>,
{
    /// Creates a new registry with all the default generators that are used in a Plonky2x circuit.
    #[allow(clippy::new_without_default)]
    pub fn new() -> Self {
        let mut r = Self(SerializationRegistry::new());

        let dummy_proof_id = DummyProofGenerator::<L::Field, L::Config, D>::default().id();
        r.register_simple::<DummyProofGenerator<L::Field, L::Config, D>>(dummy_proof_id);

        let arithmetic_generator_id = ArithmeticBaseGenerator::<L::Field, D>::default().id();
        r.register_simple::<ArithmeticBaseGenerator<L::Field, D>>(arithmetic_generator_id);

        let constant_generator_id = ConstantGenerator::<L::Field>::default().id();
        r.register_simple::<ConstantGenerator<L::Field>>(constant_generator_id);

        let poseidon_generator_id = PoseidonGenerator::<L::Field, D>::default().id();
        r.register_simple::<PoseidonGenerator<L::Field, D>>(poseidon_generator_id);

        let poseidon_mds_generator_id =
            SimpleGenerator::<L::Field, D>::id(&PoseidonMdsGenerator::<D>::default());
        r.register_simple::<PoseidonMdsGenerator<D>>(poseidon_mds_generator_id);

        let random_value_generator_id =
            SimpleGenerator::<L::Field, D>::id(&RandomValueGenerator::default());
        r.register_simple::<RandomValueGenerator>(random_value_generator_id);

        let arithmetic_extension_generator_id = SimpleGenerator::<L::Field, D>::id(
            &ArithmeticExtensionGenerator::<L::Field, D>::default(),
        );
        r.register_simple::<ArithmeticExtensionGenerator<L::Field, D>>(
            arithmetic_extension_generator_id,
        );

        let base_split_generator_id =
            SimpleGenerator::<L::Field, D>::id(&BaseSplitGenerator::<2>::default());
        r.register_simple::<BaseSplitGenerator<2>>(base_split_generator_id);

        let base_sum_generator_id =
            SimpleGenerator::<L::Field, D>::id(&BaseSumGenerator::<2>::default());
        r.register_simple::<BaseSumGenerator<2>>(base_sum_generator_id);

        let copy_generator_id = SimpleGenerator::<L::Field, D>::id(&CopyGenerator::default());
        r.register_simple::<CopyGenerator>(copy_generator_id);

        let equality_generator_id =
            SimpleGenerator::<L::Field, D>::id(&EqualityGenerator::default());
        r.register_simple::<EqualityGenerator>(equality_generator_id);

        let exponentiation_generator_id =
            SimpleGenerator::<L::Field, D>::id(&ExponentiationGenerator::<L::Field, D>::default());
        r.register_simple::<ExponentiationGenerator<L::Field, D>>(exponentiation_generator_id);

        let interpolation_generator_id =
            SimpleGenerator::<L::Field, D>::id(&InterpolationGenerator::<L::Field, D>::default());
        r.register_simple::<InterpolationGenerator<L::Field, D>>(interpolation_generator_id);

        let lookup_generator_id = SimpleGenerator::<L::Field, D>::id(&LookupGenerator::default());
        r.register_simple::<LookupGenerator>(lookup_generator_id);

        let lookup_table_generator_id =
            SimpleGenerator::<L::Field, D>::id(&LookupTableGenerator::default());
        r.register_simple::<LookupTableGenerator>(lookup_table_generator_id);

        let low_high_generator_id =
            SimpleGenerator::<L::Field, D>::id(&LowHighGenerator::default());
        r.register_simple::<LowHighGenerator>(low_high_generator_id);

        let mul_extension_generator_id =
            SimpleGenerator::<L::Field, D>::id(&MulExtensionGenerator::<L::Field, D>::default());
        r.register_simple::<MulExtensionGenerator<L::Field, D>>(mul_extension_generator_id);

        let nonzero_test_generator_id =
            SimpleGenerator::<L::Field, D>::id(&NonzeroTestGenerator::default());
        r.register_simple::<NonzeroTestGenerator>(nonzero_test_generator_id);

        let quotient_generator_extension_id =
            SimpleGenerator::<L::Field, D>::id(&QuotientGeneratorExtension::<D>::default());
        r.register_simple::<QuotientGeneratorExtension<D>>(quotient_generator_extension_id);

        let random_access_generator_id =
            SimpleGenerator::<L::Field, D>::id(&RandomAccessGenerator::<L::Field, D>::default());
        r.register_simple::<RandomAccessGenerator<L::Field, D>>(random_access_generator_id);

        let reducing_generator_id =
            SimpleGenerator::<L::Field, D>::id(&ReducingGenerator::<D>::default());
        r.register_simple::<ReducingGenerator<D>>(reducing_generator_id);

        let reducing_extension_generator_id =
            SimpleGenerator::<L::Field, D>::id(&ReducingExtensionGenerator::<D>::default());
        r.register_simple::<ReducingExtensionGenerator<D>>(reducing_extension_generator_id);

        let split_generator_id = SimpleGenerator::<L::Field, D>::id(&SplitGenerator::default());
        r.register_simple::<SplitGenerator>(split_generator_id);

        let wire_split_generator_id =
            SimpleGenerator::<L::Field, D>::id(&WireSplitGenerator::default());
        r.register_simple::<WireSplitGenerator>(wire_split_generator_id);

        let eth_storage_proof_generator_id = EthStorageProofGenerator::<L, D>::id();
        r.register_simple::<EthStorageProofGenerator<L, D>>(eth_storage_proof_generator_id);

        let eth_log_generator_id = EthLogGenerator::<L, D>::id();
        r.register_simple::<EthLogGenerator<L, D>>(eth_log_generator_id);

        let eth_block_generator_id = EthBlockGenerator::<L, D>::id();
        r.register_simple::<EthBlockGenerator<L, D>>(eth_block_generator_id);

        let eth_storage_key_generator_id = EthStorageKeyGenerator::<L, D>::id();
        r.register_simple::<EthStorageKeyGenerator<L, D>>(eth_storage_key_generator_id);

        let keccak256_generator_id = Keccak256Generator::<L, D>::id();
        r.register_simple::<Keccak256Generator<L, D>>(keccak256_generator_id);

        let beacon_balance_generator_id = BeaconBalanceGenerator::<L, D>::id();
        r.register_simple::<BeaconBalanceGenerator<L, D>>(beacon_balance_generator_id);

        let beacon_balances_generator_id = BeaconBalancesGenerator::<L, D>::id();
        r.register_simple::<BeaconBalancesGenerator<L, D>>(beacon_balances_generator_id);

        let beacon_validator_generator_id = BeaconValidatorGenerator::<L, D>::id();
        r.register_simple::<BeaconValidatorGenerator<L, D>>(beacon_validator_generator_id);

        let beacon_validators_generator_id = BeaconValidatorsGenerator::<L, D>::id();
        r.register_simple::<BeaconValidatorsGenerator<L, D>>(beacon_validators_generator_id);

        let beacon_withdrawal_generator_id = BeaconWithdrawalGenerator::<L, D>::id();
        r.register_simple::<BeaconWithdrawalGenerator<L, D>>(beacon_withdrawal_generator_id);

        let beacon_withdrawals_generator_id = BeaconWithdrawalsGenerator::<L, D>::id();
        r.register_simple::<BeaconWithdrawalsGenerator<L, D>>(beacon_withdrawals_generator_id);

        let beacon_historical_block_generator_id =
            BeaconHistoricalBlockGenerator::<L::Field, D>::id();
        r.register_simple::<BeaconHistoricalBlockGenerator<L::Field, D>>(
            beacon_historical_block_generator_id,
        );

        let big_uint_div_rem_generator_id = BigUintDivRemGenerator::<L::Field, D>::id();
        r.register_simple::<BigUintDivRemGenerator<L::Field, D>>(big_uint_div_rem_generator_id);

        let u32_arithmetic_generator_id = U32ArithmeticGenerator::<L::Field, D>::id();
        r.register_simple::<U32ArithmeticGenerator<L::Field, D>>(u32_arithmetic_generator_id);

        let u32_add_many_generator_id = U32AddManyGenerator::<L::Field, D>::id();
        r.register_simple::<U32AddManyGenerator<L::Field, D>>(u32_add_many_generator_id);

        let comparison_generator_id = ComparisonGenerator::<L::Field, D>::id();
        r.register_simple::<ComparisonGenerator<L::Field, D>>(comparison_generator_id);

        let xor3_generator_id = XOR3Generator::<L::Field, D>::id();
        r.register_simple::<XOR3Generator<L::Field, D>>(xor3_generator_id);

        let sha256_hint_generator_id = SHA256HintGenerator::id();
        r.register_simple::<SHA256HintGenerator>(sha256_hint_generator_id);

        let sha256_generator = SHA256Generator::<L::Field, L::CubicParams>::id();
        r.register_simple::<SHA256Generator<L::Field, L::CubicParams>>(sha256_generator);

        let simple_stark_witness_generator_id = "SimpleStarkWitnessGenerator".to_string();
        r.register_simple::<SimpleStarkWitnessGenerator<
            Chip<SHA256AirParameters<L::Field, L::CubicParams>>,
            ArithmeticGenerator<SHA256AirParameters<L::Field, L::CubicParams>>,
            L::Field,
            L::Config,
            L::Field,
            D,
        >>(simple_stark_witness_generator_id);

        register_watch_generator!(
            r,
<<<<<<< HEAD
            Variable,
=======
            L,
            D,
>>>>>>> 48bdeaf8
            U64Variable,
            U256Variable,
            Bytes32Variable,
            BeaconValidatorsVariable,
            BeaconBalancesVariable,
            BeaconWithdrawalsVariable,
            BeaconWithdrawalVariable,
            BeaconValidatorVariable
        );

        r
    }
}

impl<L: PlonkParameters<D>, const D: usize> GateRegistry<L, D> {
    /// Creates a new registry with all the default gates that are used in a Plonky2x circuit.
    #[allow(clippy::new_without_default)]
    pub fn new() -> Self {
        let mut r = Self(SerializationRegistry::new());

        r.register::<ArithmeticGate>();
        r.register::<ArithmeticExtensionGate<D>>();
        r.register::<BaseSumGate<2>>();
        r.register::<ConstantGate>();
        r.register::<CosetInterpolationGate<L::Field, D>>();
        r.register::<ExponentiationGate<L::Field, D>>();
        r.register::<LookupGate>();
        r.register::<LookupTableGate>();
        r.register::<MulExtensionGate<D>>();
        r.register::<NoopGate>();
        r.register::<PoseidonMdsGate<L::Field, D>>();
        r.register::<PoseidonGate<L::Field, D>>();
        r.register::<PublicInputGate>();
        r.register::<RandomAccessGate<L::Field, D>>();
        r.register::<ReducingExtensionGate<D>>();
        r.register::<ReducingGate<D>>();
        r.register::<XOR3Gate>();
        r.register::<ComparisonGate<L::Field, D>>();
        r.register::<U32AddManyGate<L::Field, D>>();
        r.register::<U32ArithmeticGate<L::Field, D>>();

        r
    }
}

#[cfg(test)]
mod tests {
    use plonky2::field::goldilocks_field::GoldilocksField;

    use super::*;
    use crate::backend::circuit::DefaultParameters;
    use crate::prelude::CircuitBuilder;

    type L = DefaultParameters;
    type F = GoldilocksField;
    const D: usize = 2;

    #[test]
    fn test_witness_serialization() {
        let builder = CircuitBuilder::<L, D>::new();
        let common_data = builder.build().data.common;

        let registry = WitnessGeneratorRegistry::<L, D>::new();
        let raw_generator = WitnessGeneratorRef::new(ConstantGenerator::<F>::default().adapter());

        let mut bytes = Vec::<u8>::new();
        registry
            .write_generator(&mut bytes, &raw_generator, &common_data)
            .unwrap();

        let mut buffer = Buffer::new(&bytes);

        let read_generator = registry.read_generator(&mut buffer, &common_data).unwrap();
        assert_eq!(raw_generator, read_generator);
    }

    #[test]
    fn test_gate_serialization() {
        let builder = CircuitBuilder::<L, D>::new();
        let common_data = builder.build().data.common;

        let registry = GateRegistry::<L, D>::new();

        let raw_gate: GateRef<F, D> =
            GateRef::new(ArithmeticGate::new_from_config(&common_data.config));

        let mut bytes = Vec::<u8>::new();
        registry
            .write_gate(&mut bytes, &raw_gate, &common_data)
            .unwrap();

        let mut buffer = Buffer::new(&bytes);
        let read_gate = registry.read_gate(&mut buffer, &common_data).unwrap();

        assert_eq!(raw_gate, read_gate);
    }
}<|MERGE_RESOLUTION|>--- conflicted
+++ resolved
@@ -73,12 +73,8 @@
 use crate::frontend::num::u32::gates::comparison::{ComparisonGate, ComparisonGenerator};
 use crate::frontend::uint::uint256::U256Variable;
 use crate::frontend::uint::uint64::U64Variable;
-<<<<<<< HEAD
-use crate::frontend::vars::Bytes32Variable;
+use crate::frontend::vars::{Bytes32Variable, ValueStream};
 use crate::prelude::Variable;
-=======
-use crate::frontend::vars::{Bytes32Variable, ValueStream};
->>>>>>> 48bdeaf8
 
 /// A registry to store serializers for witness generators.
 ///
@@ -518,12 +514,9 @@
 
         register_watch_generator!(
             r,
-<<<<<<< HEAD
-            Variable,
-=======
             L,
             D,
->>>>>>> 48bdeaf8
+            Variable,
             U64Variable,
             U256Variable,
             Bytes32Variable,
