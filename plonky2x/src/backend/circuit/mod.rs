mod build;
pub mod config;
mod input;
mod mock;
mod output;
mod serialization;
mod witness;

use plonky2::plonk::config::{AlgebraicHasher, GenericConfig};

pub use self::build::CircuitBuild;
pub use self::config::{DefaultParameters, PlonkParameters};
pub use self::input::PublicInput;
pub use self::mock::MockCircuitBuild;
pub use self::output::PublicOutput;
pub use self::serialization::{GateRegistry, Serializer, WitnessGeneratorRegistry};
use crate::prelude::CircuitBuilder;

<<<<<<< HEAD
    /// Generates a proof for the circuit. The proof can be verified using `verify`.
    pub fn prove(
        &self,
        input: &PublicInput<L, D>,
    ) -> (
        ProofWithPublicInputs<L::Field, L::Config, D>,
        PublicOutput<L, D>,
    )
    where
        <<L as PlonkParameters<D>>::Config as GenericConfig<D>>::Hasher:
            AlgebraicHasher<<L as PlonkParameters<D>>::Field>,
    {
        let mut pw = PartialWitness::new();
        self.io.set_witness(&mut pw, input);
        let proof_with_pis = self.data.prove(pw).unwrap();
        let output = PublicOutput::from_proof_with_pis(&self.io, &proof_with_pis);
        (proof_with_pis, output)
    }

    /// Verifies a proof for the circuit.
    pub fn verify(
        &self,
        proof: &ProofWithPublicInputs<L::Field, L::Config, D>,
        input: &PublicInput<L, D>,
        output: &PublicOutput<L, D>,
    ) {
        let expected_input = PublicInput::<L, D>::from_proof_with_pis(&self.io, proof);
        let expected_output = PublicOutput::<L, D>::from_proof_with_pis(&self.io, proof);
        assert_eq!(input, &expected_input);
        assert_eq!(output, &expected_output);
        self.data.verify(proof.clone()).unwrap();
    }
=======
pub trait Circuit {
    /// Takes in an empty builder and defines the circuit.
    fn define<L: PlonkParameters<D>, const D: usize>(builder: &mut CircuitBuilder<L, D>);
>>>>>>> 48bdeaf8

    /// Add generators to the generator_registry
    fn add_generators<L: PlonkParameters<D>, const D: usize>(
        _generator_registry: &mut WitnessGeneratorRegistry<L, D>,
    ) where
        <<L as PlonkParameters<D>>::Config as GenericConfig<D>>::Hasher: AlgebraicHasher<L::Field>,
    {
    }

    /// Add gates to the gate_registry
    fn add_gates<L: PlonkParameters<D>, const D: usize>(_gate_registry: &mut GateRegistry<L, D>)
    where
        <<L as PlonkParameters<D>>::Config as GenericConfig<D>>::Hasher: AlgebraicHasher<L::Field>,
    {
    }
}<|MERGE_RESOLUTION|>--- conflicted
+++ resolved
@@ -16,46 +16,11 @@
 pub use self::serialization::{GateRegistry, Serializer, WitnessGeneratorRegistry};
 use crate::prelude::CircuitBuilder;
 
-<<<<<<< HEAD
-    /// Generates a proof for the circuit. The proof can be verified using `verify`.
-    pub fn prove(
-        &self,
-        input: &PublicInput<L, D>,
-    ) -> (
-        ProofWithPublicInputs<L::Field, L::Config, D>,
-        PublicOutput<L, D>,
-    )
-    where
-        <<L as PlonkParameters<D>>::Config as GenericConfig<D>>::Hasher:
-            AlgebraicHasher<<L as PlonkParameters<D>>::Field>,
-    {
-        let mut pw = PartialWitness::new();
-        self.io.set_witness(&mut pw, input);
-        let proof_with_pis = self.data.prove(pw).unwrap();
-        let output = PublicOutput::from_proof_with_pis(&self.io, &proof_with_pis);
-        (proof_with_pis, output)
-    }
-
-    /// Verifies a proof for the circuit.
-    pub fn verify(
-        &self,
-        proof: &ProofWithPublicInputs<L::Field, L::Config, D>,
-        input: &PublicInput<L, D>,
-        output: &PublicOutput<L, D>,
-    ) {
-        let expected_input = PublicInput::<L, D>::from_proof_with_pis(&self.io, proof);
-        let expected_output = PublicOutput::<L, D>::from_proof_with_pis(&self.io, proof);
-        assert_eq!(input, &expected_input);
-        assert_eq!(output, &expected_output);
-        self.data.verify(proof.clone()).unwrap();
-    }
-=======
 pub trait Circuit {
     /// Takes in an empty builder and defines the circuit.
     fn define<L: PlonkParameters<D>, const D: usize>(builder: &mut CircuitBuilder<L, D>);
->>>>>>> 48bdeaf8
 
-    /// Add generators to the generator_registry
+    /// Add generators to the generator registry.
     fn add_generators<L: PlonkParameters<D>, const D: usize>(
         _generator_registry: &mut WitnessGeneratorRegistry<L, D>,
     ) where
@@ -63,7 +28,7 @@
     {
     }
 
-    /// Add gates to the gate_registry
+    /// Add gates to the gate registry.
     fn add_gates<L: PlonkParameters<D>, const D: usize>(_gate_registry: &mut GateRegistry<L, D>)
     where
         <<L as PlonkParameters<D>>::Config as GenericConfig<D>>::Hasher: AlgebraicHasher<L::Field>,
