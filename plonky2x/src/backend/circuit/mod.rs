--- conflicted
+++ resolved
@@ -23,29 +23,18 @@
         <<L as PlonkParameters<D>>::Config as GenericConfig<D>>::Hasher:
             AlgebraicHasher<<L as PlonkParameters<D>>::Field>;
 
-<<<<<<< HEAD
     /// Add generators to the generator registry.
+    #[allow(unused_variables)]
     fn register_generators<L: PlonkParameters<D>, const D: usize>(
-        _registry: &mut WitnessGeneratorRegistry<L, D>,
-=======
-    /// Add generators to the generator_registry
-    #[allow(unused_variables)]
-    fn add_generators<L: PlonkParameters<D>, const D: usize>(
-        generator_registry: &mut WitnessGeneratorRegistry<L, D>,
->>>>>>> 3dae2107
+        registry: &mut WitnessGeneratorRegistry<L, D>,
     ) where
         <<L as PlonkParameters<D>>::Config as GenericConfig<D>>::Hasher: AlgebraicHasher<L::Field>,
     {
     }
 
-<<<<<<< HEAD
     /// Add gates to the gate registry.
-    fn register_gates<L: PlonkParameters<D>, const D: usize>(_registry: &mut GateRegistry<L, D>)
-=======
-    /// Add gates to the gate_registry
     #[allow(unused_variables)]
-    fn add_gates<L: PlonkParameters<D>, const D: usize>(gate_registry: &mut GateRegistry<L, D>)
->>>>>>> 3dae2107
+    fn register_gates<L: PlonkParameters<D>, const D: usize>(registry: &mut GateRegistry<L, D>)
     where
         <<L as PlonkParameters<D>>::Config as GenericConfig<D>>::Hasher: AlgebraicHasher<L::Field>,
     {
