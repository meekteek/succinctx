--- conflicted
+++ resolved
@@ -34,12 +34,6 @@
 use plonky2::util::serialization::{Buffer, GateSerializer, IoResult, WitnessGeneratorSerializer};
 use plonky2::{get_gate_tag_impl, impl_gate_serializer, read_gate_impl};
 
-<<<<<<< HEAD
-use crate::frontend::eth::storage::generators::block::EthBlockGenerator;
-use crate::frontend::eth::storage::generators::storage::{
-    EthStorageKeyGenerator, EthStorageProofGenerator,
-};
-=======
 use crate::frontend::eth::beacon::generators::balance::BeaconValidatorBalanceGenerator;
 use crate::frontend::eth::beacon::generators::validator::BeaconValidatorGenerator;
 use crate::frontend::eth::beacon::generators::validators::BeaconValidatorsRootGenerator;
@@ -47,9 +41,7 @@
 use crate::frontend::eth::storage::generators::storage::{
     EthLogGenerator, EthStorageKeyGenerator, EthStorageProofGenerator,
 };
-use crate::frontend::hash::keccak::keccak256::Keccak256Generator;
 use crate::frontend::num::u32::gates::add_many_u32::{U32AddManyGate, U32AddManyGenerator};
->>>>>>> f65325bb
 
 #[macro_export]
 macro_rules! impl_generator_serializer {
@@ -162,10 +154,7 @@
         EthStorageProofGenerator<F, D>, "EthStorageProofGenerator",
         EthLogGenerator<F, D>, "EthLogGenerator",
         EthBlockGenerator<F, D>, "EthBlockGenerator",
-<<<<<<< HEAD
-=======
         EthStorageKeyGenerator<F, D>, "EthStorageKeyGenerator",
-        Keccak256Generator<F, D>, "Keccak256Generator",
         BeaconValidatorBalanceGenerator<F, D>, "BeaconValidatorBalanceGenerator",
         BeaconValidatorGenerator<F, D>, "BeaconValidatorGenerator",
         BeaconValidatorsRootGenerator<F, D>, "BeaconValidatorsGenerator",
@@ -195,6 +184,5 @@
         ReducingExtensionGate<D>,
         ReducingGate<D>,
         U32AddManyGate<F, D>
->>>>>>> f65325bb
     }
 }