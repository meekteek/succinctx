use super::{BoolVariable, Bytes32Variable};

<<<<<<< HEAD
#[derive(Debug, Clone, Copy)]
pub struct BytesVariable<const N: usize>(pub [[BoolVariable; 8]; N]);
=======

use plonky2::iop::target::Target;
use plonky2::iop::witness::{PartitionWitness, Witness, WitnessWrite, PartialWitness};
use plonky2::field::types::Field;
use plonky2::iop::generator::GeneratedValues;

use super::{BoolVariable};

use crate::utils::{le_bits_to_bytes, byte_to_bits_le};

// BytesVariable stores the underlying BoolVariable slice as "LE"
#[derive(Debug, Clone, Copy)]
pub struct BytesVariable<const N: usize>(pub [[BoolVariable;8];N]);

impl<const N: usize> BytesVariable<N> {
    pub fn to_targets(&self) -> Vec<Target> {
        self.0.iter().flat_map(|byte| byte.iter().map(|bit| bit.0.0)).collect::<Vec<Target>>()
    }
}


pub trait WitnessMethods<F: Field>: Witness<F> {
    fn get_bits_le<const N: usize>(&self, bytes: BytesVariable<N>) -> Vec<bool>;
    fn get_bits_be<const N: usize>(&self, bytes: BytesVariable<N>) -> Vec<bool>;
    fn get_bytes_le<const N: usize>(&self, bytes: BytesVariable<N>) -> [u8; N];
    fn get_bytes_be<const N: usize>(&self, bytes: BytesVariable<N>) -> [u8; N];
    // fn get_bits_le_as_fixed<const N: usize, const M: usize>(&self, bytes: BytesVariable<N>) -> [bool; M];
}

pub trait WitnessWriteMethods<F: Field>: WitnessWrite<F> {
    fn set_from_bits_le<const N: usize>(&mut self, bytes: BytesVariable<N>, values: &[bool]);
    fn set_from_bits_be<const N: usize>(&mut self, bytes: BytesVariable<N>, values: &[bool]);
    fn set_from_bytes_le<const N: usize>(&mut self, bytes: BytesVariable<N>, values: [u8; N]);
    fn set_from_bytes_be<const N: usize>(&mut self, bytes: BytesVariable<N>, values: [u8; N]);
}
>>>>>>> c4a401d1

impl<const N: usize> BytesVariable<N> {
    pub fn new() -> BytesVariable<N> {
        BytesVariable([[BoolVariable::default(); 8]; N])
    }
}

<<<<<<< HEAD
impl From<Bytes32Variable> for BytesVariable<32> {
    fn from(value: Bytes32Variable) -> Self {
        let mut result: [[BoolVariable; 8]; 32] = Default::default();
        for (i, item) in value.0.iter().enumerate() {
            result[i / 8][i % 8] = *item;
        }
        BytesVariable::<32>(result)
=======
impl<F: Field> WitnessMethods<F> for PartialWitness<F> {
    fn get_bits_le<const N: usize>(&self, bytes: BytesVariable<N>) -> Vec<bool> {
        bytes.0.iter()
        .flat_map(|byte| {
            byte.iter().map(|bit| {
                self.try_get_target(bit.0.0).unwrap() == F::ONE
            })
        })
        .collect::<Vec<bool>>()
    }

    fn get_bits_be<const N: usize>(&self, bytes: BytesVariable<N>) -> Vec<bool> {
        let mut bits = self.get_bits_le(bytes);
        bits.reverse();
        bits
    }

    fn get_bytes_le<const N: usize>(&self, bytes: BytesVariable<N>) -> [u8; N] {
        let bits = self.get_bits_le(bytes);
        le_bits_to_bytes::<N>(bits.as_slice())
    }

    fn get_bytes_be<const N: usize>(&self, bytes: BytesVariable<N>) -> [u8; N] {
        let mut bytes = self.get_bytes_le(bytes);
        bytes.reverse();
        bytes
    }
}

impl<'a, F:Field> WitnessWriteMethods<F> for GeneratedValues<F> {
    fn set_from_bits_le<const N: usize>(&mut self, bytes: BytesVariable<N>, values: &[bool]) {
        for i in 0..N {
            for j in 0..8 {
                let a = if values[i*8 + j] { F::ONE } else { F::ZERO };
                self.set_target(bytes.0[i][j].0.0, a);
            }
        }
    }

    fn set_from_bits_be<const N: usize>(&mut self, bytes: BytesVariable<N>, values: &[bool]) {
        let mut reversed: Vec<bool> = vec![];
        for i in values.len() .. 0 {
            reversed.push(values[i])
        }
        self.set_from_bits_le(bytes, &reversed)
    }

    fn set_from_bytes_le<const N: usize>(&mut self, bytes: BytesVariable<N>, values: [u8; N]) {
        let mut bits: Vec<bool> = vec![];
        for i in 0..N {
            bits.extend_from_slice(&byte_to_bits_le(values[i]))
        }
        self.set_from_bits_le(bytes, &bits)
    }

    fn set_from_bytes_be<const N: usize>(&mut self, bytes: BytesVariable<N>, values: [u8; N]) {
        let reversed: [u8; N] = values.iter().cloned().rev().collect::<Vec<u8>>().try_into().unwrap();
        self.set_from_bytes_le(bytes, reversed)
    }
}

// TODO make this a macro with the above
impl<'a, F:Field> WitnessWriteMethods<F> for PartialWitness<F> {
    fn set_from_bits_le<const N: usize>(&mut self, bytes: BytesVariable<N>, values: &[bool]) {
        for i in 0..N {
            for j in 0..8 {
                let a = if values[i*8 + j] { F::ONE } else { F::ZERO };
                self.set_target(bytes.0[i][j].0.0, a);
            }
        }
    }

    fn set_from_bits_be<const N: usize>(&mut self, bytes: BytesVariable<N>, values: &[bool]) {
        let mut reversed: Vec<bool> = vec![];
        for i in values.len() .. 0 {
            reversed.push(values[i])
        }
        self.set_from_bits_le(bytes, &reversed)
    }

    fn set_from_bytes_le<const N: usize>(&mut self, bytes: BytesVariable<N>, values: [u8; N]) {
        let mut bits: Vec<bool> = vec![];
        for i in 0..N {
            bits.extend_from_slice(&byte_to_bits_le(values[i]))
        }
        self.set_from_bits_le(bytes, &bits)
    }

    fn set_from_bytes_be<const N: usize>(&mut self, bytes: BytesVariable<N>, values: [u8; N]) {
        let reversed: [u8; N] = values.iter().cloned().rev().collect::<Vec<u8>>().try_into().unwrap();
        self.set_from_bytes_le(bytes, reversed)
    }
}

#[cfg(test)]
mod tests {

    use crate::builder::BuilderAPI;
    use super::*;
    use plonky2::field::goldilocks_field::GoldilocksField;
    use plonky2::plonk::config::{GenericConfig, PoseidonGoldilocksConfig};
    use plonky2::field::types::Field;
    use ethers::types::{H256, Address};

    #[test]
    fn test_set_from_bytes_be() {
        let mut api = BuilderAPI::new();
        let bytes_var = api.init_bytes32();

        let sample = "0xff90251f501c864f21d696c811af4c3aa987006916bd0e31a6c06cc612e7632e".parse::<H256>().unwrap();
        let sample_bytes32 = sample.as_fixed_bytes();

        let mut pw = PartialWitness::<GoldilocksField>::new();
        pw.set_from_bytes_be(bytes_var.into(), *sample_bytes32);

        let retrieved = pw.get_bytes_be(bytes_var.into());
        assert_eq!(*sample_bytes32, retrieved);
>>>>>>> c4a401d1
    }
}<|MERGE_RESOLUTION|>--- conflicted
+++ resolved
@@ -1,29 +1,23 @@
 use super::{BoolVariable, Bytes32Variable};
 
-<<<<<<< HEAD
 #[derive(Debug, Clone, Copy)]
 pub struct BytesVariable<const N: usize>(pub [[BoolVariable; 8]; N]);
-=======
 
-use plonky2::iop::target::Target;
-use plonky2::iop::witness::{PartitionWitness, Witness, WitnessWrite, PartialWitness};
 use plonky2::field::types::Field;
 use plonky2::iop::generator::GeneratedValues;
+use plonky2::iop::target::Target;
+use plonky2::iop::witness::{PartialWitness, Witness, WitnessWrite};
 
-use super::{BoolVariable};
-
-use crate::utils::{le_bits_to_bytes, byte_to_bits_le};
-
-// BytesVariable stores the underlying BoolVariable slice as "LE"
-#[derive(Debug, Clone, Copy)]
-pub struct BytesVariable<const N: usize>(pub [[BoolVariable;8];N]);
+use crate::utils::{byte_to_bits_le, le_bits_to_bytes};
 
 impl<const N: usize> BytesVariable<N> {
     pub fn to_targets(&self) -> Vec<Target> {
-        self.0.iter().flat_map(|byte| byte.iter().map(|bit| bit.0.0)).collect::<Vec<Target>>()
+        self.0
+            .iter()
+            .flat_map(|byte| byte.iter().map(|bit| bit.0 .0))
+            .collect::<Vec<Target>>()
     }
 }
-
 
 pub trait WitnessMethods<F: Field>: Witness<F> {
     fn get_bits_le<const N: usize>(&self, bytes: BytesVariable<N>) -> Vec<bool>;
@@ -39,7 +33,6 @@
     fn set_from_bytes_le<const N: usize>(&mut self, bytes: BytesVariable<N>, values: [u8; N]);
     fn set_from_bytes_be<const N: usize>(&mut self, bytes: BytesVariable<N>, values: [u8; N]);
 }
->>>>>>> c4a401d1
 
 impl<const N: usize> BytesVariable<N> {
     pub fn new() -> BytesVariable<N> {
@@ -47,7 +40,6 @@
     }
 }
 
-<<<<<<< HEAD
 impl From<Bytes32Variable> for BytesVariable<32> {
     fn from(value: Bytes32Variable) -> Self {
         let mut result: [[BoolVariable; 8]; 32] = Default::default();
@@ -55,16 +47,19 @@
             result[i / 8][i % 8] = *item;
         }
         BytesVariable::<32>(result)
-=======
+    }
+}
+
 impl<F: Field> WitnessMethods<F> for PartialWitness<F> {
     fn get_bits_le<const N: usize>(&self, bytes: BytesVariable<N>) -> Vec<bool> {
-        bytes.0.iter()
-        .flat_map(|byte| {
-            byte.iter().map(|bit| {
-                self.try_get_target(bit.0.0).unwrap() == F::ONE
+        bytes
+            .0
+            .iter()
+            .flat_map(|byte| {
+                byte.iter()
+                    .map(|bit| self.try_get_target(bit.0 .0).unwrap() == F::ONE)
             })
-        })
-        .collect::<Vec<bool>>()
+            .collect::<Vec<bool>>()
     }
 
     fn get_bits_be<const N: usize>(&self, bytes: BytesVariable<N>) -> Vec<bool> {
@@ -85,19 +80,19 @@
     }
 }
 
-impl<'a, F:Field> WitnessWriteMethods<F> for GeneratedValues<F> {
+impl<'a, F: Field> WitnessWriteMethods<F> for GeneratedValues<F> {
     fn set_from_bits_le<const N: usize>(&mut self, bytes: BytesVariable<N>, values: &[bool]) {
         for i in 0..N {
             for j in 0..8 {
-                let a = if values[i*8 + j] { F::ONE } else { F::ZERO };
-                self.set_target(bytes.0[i][j].0.0, a);
+                let a = if values[i * 8 + j] { F::ONE } else { F::ZERO };
+                self.set_target(bytes.0[i][j].0 .0, a);
             }
         }
     }
 
     fn set_from_bits_be<const N: usize>(&mut self, bytes: BytesVariable<N>, values: &[bool]) {
         let mut reversed: Vec<bool> = vec![];
-        for i in values.len() .. 0 {
+        for i in values.len()..0 {
             reversed.push(values[i])
         }
         self.set_from_bits_le(bytes, &reversed)
@@ -112,25 +107,32 @@
     }
 
     fn set_from_bytes_be<const N: usize>(&mut self, bytes: BytesVariable<N>, values: [u8; N]) {
-        let reversed: [u8; N] = values.iter().cloned().rev().collect::<Vec<u8>>().try_into().unwrap();
+        let reversed: [u8; N] = values
+            .iter()
+            .cloned()
+            .rev()
+            .collect::<Vec<u8>>()
+            .try_into()
+            .unwrap();
         self.set_from_bytes_le(bytes, reversed)
     }
 }
 
 // TODO make this a macro with the above
-impl<'a, F:Field> WitnessWriteMethods<F> for PartialWitness<F> {
+impl<'a, F: Field> WitnessWriteMethods<F> for PartialWitness<F> {
     fn set_from_bits_le<const N: usize>(&mut self, bytes: BytesVariable<N>, values: &[bool]) {
         for i in 0..N {
             for j in 0..8 {
-                let a = if values[i*8 + j] { F::ONE } else { F::ZERO };
-                self.set_target(bytes.0[i][j].0.0, a);
+                let a = if values[i * 8 + j] { F::ONE } else { F::ZERO };
+                println!("{:#?} {:#?}", bytes.0[i][j].0 .0, a);
+                self.set_target(bytes.0[i][j].0 .0, a);
             }
         }
     }
 
     fn set_from_bits_be<const N: usize>(&mut self, bytes: BytesVariable<N>, values: &[bool]) {
         let mut reversed: Vec<bool> = vec![];
-        for i in values.len() .. 0 {
+        for i in values.len()..0 {
             reversed.push(values[i])
         }
         self.set_from_bits_le(bytes, &reversed)
@@ -145,7 +147,13 @@
     }
 
     fn set_from_bytes_be<const N: usize>(&mut self, bytes: BytesVariable<N>, values: [u8; N]) {
-        let reversed: [u8; N] = values.iter().cloned().rev().collect::<Vec<u8>>().try_into().unwrap();
+        let reversed: [u8; N] = values
+            .iter()
+            .cloned()
+            .rev()
+            .collect::<Vec<u8>>()
+            .try_into()
+            .unwrap();
         self.set_from_bytes_le(bytes, reversed)
     }
 }
@@ -153,19 +161,22 @@
 #[cfg(test)]
 mod tests {
 
+    use ethers::types::{Address, H256};
+    use plonky2::field::goldilocks_field::GoldilocksField;
+    use plonky2::field::types::Field;
+    use plonky2::plonk::config::{GenericConfig, PoseidonGoldilocksConfig};
+
+    use super::*;
     use crate::builder::BuilderAPI;
-    use super::*;
-    use plonky2::field::goldilocks_field::GoldilocksField;
-    use plonky2::plonk::config::{GenericConfig, PoseidonGoldilocksConfig};
-    use plonky2::field::types::Field;
-    use ethers::types::{H256, Address};
 
     #[test]
     fn test_set_from_bytes_be() {
         let mut api = BuilderAPI::new();
         let bytes_var = api.init_bytes32();
 
-        let sample = "0xff90251f501c864f21d696c811af4c3aa987006916bd0e31a6c06cc612e7632e".parse::<H256>().unwrap();
+        let sample = "0xff90251f501c864f21d696c811af4c3aa987006916bd0e31a6c06cc612e7632e"
+            .parse::<H256>()
+            .unwrap();
         let sample_bytes32 = sample.as_fixed_bytes();
 
         let mut pw = PartialWitness::<GoldilocksField>::new();
@@ -173,6 +184,5 @@
 
         let retrieved = pw.get_bytes_be(bytes_var.into());
         assert_eq!(*sample_bytes32, retrieved);
->>>>>>> c4a401d1
     }
 }