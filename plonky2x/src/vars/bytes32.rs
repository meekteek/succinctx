use ethers::types::H256;
use plonky2::field::extension::Extendable;
use plonky2::hash::hash_types::RichField;
use plonky2::iop::target::Target;
use plonky2::iop::witness::{Witness, WitnessWrite};

use super::CircuitVariable;
use crate::builder::CircuitBuilder;
use crate::vars::BytesVariable;

/// A variable in the circuit representing a byte32 value.
#[derive(Debug, Clone, Copy)]
pub struct Bytes32Variable(pub BytesVariable<32>);

impl CircuitVariable for Bytes32Variable {
    type ValueType<F> = H256;

    fn init<F: RichField + Extendable<D>, const D: usize>(
        builder: &mut CircuitBuilder<F, D>,
    ) -> Self {
        Self(BytesVariable::init(builder))
    }

    fn constant<F: RichField + Extendable<D>, const D: usize>(
        builder: &mut CircuitBuilder<F, D>,
        value: Self::ValueType<F>,
    ) -> Self {
        Self(BytesVariable::constant(builder, value.0))
    }

    fn targets(&self) -> Vec<Target> {
        self.0.targets()
    }

<<<<<<< HEAD
    fn from_targets(targets: &[Target]) -> Self {
        Self(BytesVariable::from_targets(targets))
    }

    fn value<F: RichField, W: Witness<F>>(&self, witness: &W) -> Self::ValueType {
=======
    fn value<F: RichField, W: Witness<F>>(&self, witness: &W) -> Self::ValueType<F> {
>>>>>>> aa7ee85b
        let bytes = self.0.value(witness);
        H256::from_slice(&bytes[..])
    }

    fn set<F: RichField, W: WitnessWrite<F>>(&self, witness: &mut W, value: Self::ValueType<F>) {
        self.0.set(witness, value.0);
    }
}

// fn to_padded_bytes(value: H256) -> Vec<u8> {
//     let slice = value.as_bytes();
//     let mut bytes = [0u8; 32];
//     bytes[..slice.len()].copy_from_slice(slice);
//     bytes.to_vec()
// }<|MERGE_RESOLUTION|>--- conflicted
+++ resolved
@@ -32,15 +32,11 @@
         self.0.targets()
     }
 
-<<<<<<< HEAD
     fn from_targets(targets: &[Target]) -> Self {
         Self(BytesVariable::from_targets(targets))
     }
 
-    fn value<F: RichField, W: Witness<F>>(&self, witness: &W) -> Self::ValueType {
-=======
     fn value<F: RichField, W: Witness<F>>(&self, witness: &W) -> Self::ValueType<F> {
->>>>>>> aa7ee85b
         let bytes = self.0.value(witness);
         H256::from_slice(&bytes[..])
     }
@@ -48,11 +44,4 @@
     fn set<F: RichField, W: WitnessWrite<F>>(&self, witness: &mut W, value: Self::ValueType<F>) {
         self.0.set(witness, value.0);
     }
-}
-
-// fn to_padded_bytes(value: H256) -> Vec<u8> {
-//     let slice = value.as_bytes();
-//     let mut bytes = [0u8; 32];
-//     bytes[..slice.len()].copy_from_slice(slice);
-//     bytes.to_vec()
-// }+}