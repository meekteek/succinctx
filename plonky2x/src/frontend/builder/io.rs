--- conflicted
+++ resolved
@@ -66,16 +66,6 @@
         }
     }
 
-<<<<<<< HEAD
-    pub(crate) fn init_evm_io(&mut self) {
-        if self.io.field.is_some() || self.io.recursive_proof.is_some() {
-            panic!("cannot use evm io and other io methods at the same time")
-        } else if self.io.evm.is_none() {
-            self.io.evm = Some(EvmIO {
-                input_bytes: Vec::new(),
-                output_bytes: Vec::new(),
-            })
-=======
     pub fn set_witness<L: PlonkParameters<D>>(
         &self,
         pw: &mut PartialWitness<L::Field>,
@@ -106,7 +96,6 @@
                 todo!()
             }
             CircuitIO::None() => {}
->>>>>>> bfd96da2
         }
     }
 }
