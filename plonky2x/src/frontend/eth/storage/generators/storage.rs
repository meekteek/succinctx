use core::fmt::Debug;
use core::marker::PhantomData;

use ethers::providers::Middleware;
use ethers::types::{EIP1186ProofResponse, TransactionReceipt};
use plonky2::iop::generator::{GeneratedValues, SimpleGenerator};
use plonky2::iop::target::Target;
use plonky2::iop::witness::PartitionWitness;
use plonky2::plonk::circuit_data::CommonCircuitData;
use plonky2::util::serialization::{Buffer, IoResult, Read, Write};
use sha2::Digest;
use tokio::runtime::Runtime;

use crate::backend::config::PlonkParameters;
use crate::frontend::builder::CircuitBuilder;
use crate::frontend::eth::storage::utils::get_map_storage_location;
use crate::frontend::eth::storage::vars::{EthAccount, EthAccountVariable, EthLog, EthLogVariable};
use crate::frontend::eth::utils::u256_to_h256_be;
use crate::frontend::eth::vars::AddressVariable;
use crate::frontend::uint::uint256::U256Variable;
use crate::frontend::vars::{Bytes32Variable, CircuitVariable};
use crate::utils::eth::get_provider;

#[derive(Debug, Clone)]
<<<<<<< HEAD
pub struct EthAccountProofGenerator<F: RichField + Extendable<D>, const D: usize> {
=======
pub struct EthStorageProofGenerator<L: PlonkParameters<D>, const D: usize> {
    block_hash: Bytes32Variable,
>>>>>>> 7253e81c
    address: AddressVariable,
    block_hash: Bytes32Variable,
    pub value: EthAccountVariable,
    chain_id: u64,
    _phantom: PhantomData<L>,
}

<<<<<<< HEAD
impl<F: RichField + Extendable<D>, const D: usize> EthAccountProofGenerator<F, D> {
    pub fn new(
        builder: &mut CircuitBuilder<F, D>,
        address: AddressVariable,
        block_hash: Bytes32Variable,
    ) -> EthAccountProofGenerator<F, D> {
=======
impl<L: PlonkParameters<D>, const D: usize> EthStorageProofGenerator<L, D> {
    pub fn new(
        builder: &mut CircuitBuilder<L, D>,
        block_hash: Bytes32Variable,
        address: AddressVariable,
        storage_key: Bytes32Variable,
    ) -> EthStorageProofGenerator<L, D> {
>>>>>>> 7253e81c
        let chain_id = builder.get_chain_id();
        let value = builder.init::<EthAccountVariable>();
        EthAccountProofGenerator {
            address,
            block_hash,
            value,
            chain_id,
            _phantom: PhantomData::<L>,
        }
    }

    pub fn id() -> String {
        "EthAccountProofGenerator".to_string()
    }
}

<<<<<<< HEAD
impl<F: RichField + Extendable<D>, const D: usize> SimpleGenerator<F, D>
    for EthAccountProofGenerator<F, D>
=======
impl<L: PlonkParameters<D>, const D: usize> SimpleGenerator<L::Field, D>
    for EthStorageProofGenerator<L, D>
>>>>>>> 7253e81c
{
    fn id(&self) -> String {
        Self::id()
    }

    fn dependencies(&self) -> Vec<Target> {
        let mut targets = Vec::new();
        targets.extend(self.address.targets());
        targets.extend(self.block_hash.targets());
        targets
    }

    fn run_once(
        &self,
        witness: &PartitionWitness<L::Field>,
        buffer: &mut GeneratedValues<L::Field>,
    ) {
        let address = self.address.get(witness);
        let block_hash = self.block_hash.get(witness);
        let provider = get_provider(self.chain_id);
        let rt = Runtime::new().expect("failed to create tokio runtime");
        let result: EIP1186ProofResponse = rt.block_on(async {
            provider
                .get_proof(address, vec![], Some(block_hash.into()))
                .await
                .expect("Failed to get proof")
        });

        self.value.set(
            buffer,
            EthAccount {
                balance: result.balance,
                code_hash: result.code_hash,
                nonce: result.nonce,
                storage_hash: result.storage_hash,
            },
        );
    }

    #[allow(unused_variables)]
    fn serialize(
        &self,
        dst: &mut Vec<u8>,
        common_data: &CommonCircuitData<L::Field, D>,
    ) -> IoResult<()> {
        let chain_id_bytes = self.chain_id.to_be_bytes();
        dst.write_all(&chain_id_bytes)?;

        dst.write_target_vec(&self.block_hash.targets())?;
        dst.write_target_vec(&self.address.targets())?;
        dst.write_target_vec(&self.value.targets())
    }

    #[allow(unused_variables)]
    fn deserialize(
        src: &mut Buffer,
        common_data: &CommonCircuitData<L::Field, D>,
    ) -> IoResult<Self> {
        let mut chain_id_bytes = [0u8; 8];
        src.read_exact(&mut chain_id_bytes)?;
        let chain_id = u64::from_be_bytes(chain_id_bytes);

        let block_hash_targets = src.read_target_vec()?;
        let block_hash = Bytes32Variable::from_targets(&block_hash_targets);

        let address_targets = src.read_target_vec()?;
        let address = AddressVariable::from_targets(&address_targets);

        let storage_key_targets = src.read_target_vec()?;
        let storage_key = Bytes32Variable::from_targets(&storage_key_targets);

        let value_targets = src.read_target_vec()?;
        let value = EthAccountVariable::from_targets(&value_targets);

        Ok(Self {
            address,
            block_hash,
            value,
            chain_id,
            _phantom: PhantomData::<L>,
        })
    }
}

#[derive(Debug, Clone)]
pub struct EthStorageKeyGenerator<L: PlonkParameters<D>, const D: usize> {
    mapping_location: U256Variable,
    map_key: Bytes32Variable,
    pub value: Bytes32Variable,
    _phantom: PhantomData<L>,
}

impl<L: PlonkParameters<D>, const D: usize> EthStorageKeyGenerator<L, D> {
    pub fn new(
        builder: &mut CircuitBuilder<L, D>,
        mapping_location: U256Variable,
        map_key: Bytes32Variable,
    ) -> EthStorageKeyGenerator<L, D> {
        let value = builder.init::<Bytes32Variable>();
        EthStorageKeyGenerator {
            mapping_location,
            map_key,
            value,
            _phantom: PhantomData,
        }
    }

    pub fn id() -> String {
        "EthStorageKeyGenerator".to_string()
    }
}

impl<L: PlonkParameters<D>, const D: usize> SimpleGenerator<L::Field, D>
    for EthStorageKeyGenerator<L, D>
{
    fn id(&self) -> String {
        Self::id()
    }

    fn dependencies(&self) -> Vec<Target> {
        let mut targets = Vec::new();
        targets.extend(self.mapping_location.targets());
        targets.extend(self.map_key.targets());
        targets
    }

    fn run_once(
        &self,
        witness: &PartitionWitness<L::Field>,
        buffer: &mut GeneratedValues<L::Field>,
    ) {
        let mapping_location = self.mapping_location.get(witness);
        let map_key = self.map_key.get(witness);

        let location = get_map_storage_location(mapping_location.as_u128(), map_key);
        self.value.set(buffer, location);
    }

    #[allow(unused_variables)]
    fn serialize(
        &self,
        dst: &mut Vec<u8>,
        common_data: &CommonCircuitData<L::Field, D>,
    ) -> IoResult<()> {
        dst.write_target_vec(&self.mapping_location.targets())?;
        dst.write_target_vec(&self.map_key.targets())?;
        dst.write_target_vec(&self.value.targets())
    }

    #[allow(unused_variables)]
    fn deserialize(
        src: &mut Buffer,
        common_data: &CommonCircuitData<L::Field, D>,
    ) -> IoResult<Self> {
        let mapping_location_targets = src.read_target_vec()?;
        let mapping_location = U256Variable::from_targets(&mapping_location_targets);

        let map_key_targets = src.read_target_vec()?;
        let map_key = Bytes32Variable::from_targets(&map_key_targets);

        let value_targets = src.read_target_vec()?;
        let value = Bytes32Variable::from_targets(&value_targets);

        Ok(Self {
            mapping_location,
            map_key,
            value,
            _phantom: PhantomData::<L>,
        })
    }
}

#[derive(Debug, Clone)]
pub struct EthLogGenerator<L: PlonkParameters<D>, const D: usize> {
    transaction_hash: Bytes32Variable,
    block_hash: Bytes32Variable,
    log_index: u64,
    pub value: EthLogVariable,
    chain_id: u64,
    _phantom: PhantomData<L>,
}

impl<L: PlonkParameters<D>, const D: usize> EthLogGenerator<L, D> {
    pub fn new(
        builder: &mut CircuitBuilder<L, D>,
        transaction_hash: Bytes32Variable,
        block_hash: Bytes32Variable,
        log_index: u64,
    ) -> EthLogGenerator<L, D> {
        let chain_id = builder.get_chain_id();
        let value = builder.init::<EthLogVariable>();
        EthLogGenerator {
            transaction_hash,
            block_hash,
            log_index,
            value,
            chain_id,
            _phantom: PhantomData,
        }
    }

    pub fn id() -> String {
        "EthLogGenerator".to_string()
    }
}

impl<L: PlonkParameters<D>, const D: usize> SimpleGenerator<L::Field, D> for EthLogGenerator<L, D> {
    fn id(&self) -> String {
        Self::id()
    }

    fn dependencies(&self) -> Vec<Target> {
        let mut targets = Vec::new();
        targets.extend(self.transaction_hash.targets());
        targets.extend(self.block_hash.targets());
        targets
    }

    fn run_once(
        &self,
        witness: &PartitionWitness<L::Field>,
        buffer: &mut GeneratedValues<L::Field>,
    ) {
        let transaction_hash = self.transaction_hash.get(witness);
        // block_hash is unused
        let _block_hash = self.block_hash.get(witness);

        let provider = get_provider(self.chain_id);
        let rt = Runtime::new().expect("failed to create tokio runtime");
        let result: TransactionReceipt = rt
            .block_on(async {
                provider
                    .get_transaction_receipt(transaction_hash)
                    .await
                    .expect("Failed to call get_transaction_receipt")
            })
            .expect("No transaction receipt found");

        let log = &result.logs[self.log_index as usize];
        let value = EthLog {
            address: log.address,
            topics: [log.topics[0], log.topics[1], log.topics[2]],
            data_hash: ethers::types::H256::from_slice(sha2::Sha256::digest(&log.data).as_ref()),
        };
        self.value.set(buffer, value);
    }

    #[allow(unused_variables)]
    fn serialize(
        &self,
        dst: &mut Vec<u8>,
        common_data: &CommonCircuitData<L::Field, D>,
    ) -> IoResult<()> {
        let chain_id_bytes = self.chain_id.to_be_bytes();
        dst.write_all(&chain_id_bytes)?;

        dst.write_target_vec(&self.transaction_hash.targets())?;
        dst.write_target_vec(&self.block_hash.targets())?;

        let log_index_bytes = self.log_index.to_be_bytes();
        dst.write_all(&log_index_bytes)?;

        dst.write_target_vec(&self.value.targets())
    }

    #[allow(unused_variables)]
    fn deserialize(
        src: &mut Buffer,
        common_data: &CommonCircuitData<L::Field, D>,
    ) -> IoResult<Self> {
        let mut chain_id_bytes = [0u8; 8];
        src.read_exact(&mut chain_id_bytes)?;
        let chain_id = u64::from_be_bytes(chain_id_bytes);

        let transaction_hash_targets = src.read_target_vec()?;
        let transaction_hash = Bytes32Variable::from_targets(&transaction_hash_targets);

        let block_hash_targets = src.read_target_vec()?;
        let block_hash = Bytes32Variable::from_targets(&block_hash_targets);

        let mut log_index_bytes = [0u8; 8];
        src.read_exact(&mut log_index_bytes)?;
        let log_index = u64::from_be_bytes(log_index_bytes);

        let value_targets = src.read_target_vec()?;
        let value = EthLogVariable::from_targets(&value_targets);

        Ok(Self {
            block_hash,
            transaction_hash,
            log_index,
            value,
            chain_id,
            _phantom: PhantomData::<L>,
        })
    }
}

#[derive(Debug, Clone)]
pub struct EthStorageProofGenerator<F: RichField + Extendable<D>, const D: usize> {
    block_hash: Bytes32Variable,
    address: AddressVariable,
    storage_key: Bytes32Variable,
    pub value: Bytes32Variable,
    chain_id: u64,
    _phantom: PhantomData<F>,
}

impl<F: RichField + Extendable<D>, const D: usize> EthStorageProofGenerator<F, D> {
    pub fn new(
        builder: &mut CircuitBuilder<F, D>,
        block_hash: Bytes32Variable,
        address: AddressVariable,
        storage_key: Bytes32Variable,
    ) -> EthStorageProofGenerator<F, D> {
        let chain_id = builder.get_chain_id();
        let value = builder.init::<Bytes32Variable>();
        EthStorageProofGenerator {
            block_hash,
            address,
            storage_key,
            value,
            chain_id,
            _phantom: PhantomData::<F>,
        }
    }

    pub fn id() -> String {
        "EthStorageProofGenerator".to_string()
    }
}

impl<F: RichField + Extendable<D>, const D: usize> SimpleGenerator<F, D>
    for EthStorageProofGenerator<F, D>
{
    fn id(&self) -> String {
        Self::id()
    }

    fn dependencies(&self) -> Vec<Target> {
        let mut targets = Vec::new();
        targets.extend(self.address.targets());
        targets.extend(self.storage_key.targets());
        targets.extend(self.block_hash.targets());
        targets
    }

    fn run_once(&self, witness: &PartitionWitness<F>, buffer: &mut GeneratedValues<F>) {
        let address = self.address.get(witness);
        let location = self.storage_key.get(witness);
        let block_hash = self.block_hash.get(witness);
        let provider = get_provider(self.chain_id);
        let rt = Runtime::new().expect("failed to create tokio runtime");
        let result: EIP1186ProofResponse = rt.block_on(async {
            provider
                .get_proof(address, vec![location], Some(block_hash.into()))
                .await
                .expect("Failed to get proof")
        });
        let value = u256_to_h256_be(result.storage_proof[0].value);
        self.value.set(buffer, value);
    }

    #[allow(unused_variables)]
    fn serialize(&self, dst: &mut Vec<u8>, common_data: &CommonCircuitData<F, D>) -> IoResult<()> {
        let chain_id_bytes = self.chain_id.to_be_bytes();
        dst.write_all(&chain_id_bytes)?;

        dst.write_target_vec(&self.block_hash.targets())?;
        dst.write_target_vec(&self.address.targets())?;
        dst.write_target_vec(&self.storage_key.targets())?;
        dst.write_target_vec(&self.value.targets())
    }

    #[allow(unused_variables)]
    fn deserialize(src: &mut Buffer, common_data: &CommonCircuitData<F, D>) -> IoResult<Self> {
        let mut chain_id_bytes = [0u8; 8];
        src.read_exact(&mut chain_id_bytes)?;
        let chain_id = u64::from_be_bytes(chain_id_bytes);

        let block_hash_targets = src.read_target_vec()?;
        let block_hash = Bytes32Variable::from_targets(&block_hash_targets);

        let address_targets = src.read_target_vec()?;
        let address = AddressVariable::from_targets(&address_targets);

        let storage_key_targets = src.read_target_vec()?;
        let storage_key = Bytes32Variable::from_targets(&storage_key_targets);

        let value_targets = src.read_target_vec()?;
        let value = Bytes32Variable::from_targets(&value_targets);

        Ok(Self {
            address,
            storage_key,
            block_hash,
            value,
            chain_id,
            _phantom: PhantomData::<F>,
        })
    }
}<|MERGE_RESOLUTION|>--- conflicted
+++ resolved
@@ -22,35 +22,20 @@
 use crate::utils::eth::get_provider;
 
 #[derive(Debug, Clone)]
-<<<<<<< HEAD
-pub struct EthAccountProofGenerator<F: RichField + Extendable<D>, const D: usize> {
-=======
-pub struct EthStorageProofGenerator<L: PlonkParameters<D>, const D: usize> {
+pub struct EthAccountProofGenerator<L: PlonkParameters<D>, const D: usize> {
     block_hash: Bytes32Variable,
->>>>>>> 7253e81c
     address: AddressVariable,
-    block_hash: Bytes32Variable,
     pub value: EthAccountVariable,
     chain_id: u64,
     _phantom: PhantomData<L>,
 }
 
-<<<<<<< HEAD
-impl<F: RichField + Extendable<D>, const D: usize> EthAccountProofGenerator<F, D> {
-    pub fn new(
-        builder: &mut CircuitBuilder<F, D>,
-        address: AddressVariable,
-        block_hash: Bytes32Variable,
-    ) -> EthAccountProofGenerator<F, D> {
-=======
-impl<L: PlonkParameters<D>, const D: usize> EthStorageProofGenerator<L, D> {
+impl<L: PlonkParameters<D>, const D: usize> EthAccountProofGenerator<L, D> {
     pub fn new(
         builder: &mut CircuitBuilder<L, D>,
         block_hash: Bytes32Variable,
         address: AddressVariable,
-        storage_key: Bytes32Variable,
-    ) -> EthStorageProofGenerator<L, D> {
->>>>>>> 7253e81c
+    ) -> EthAccountProofGenerator<L, D> {
         let chain_id = builder.get_chain_id();
         let value = builder.init::<EthAccountVariable>();
         EthAccountProofGenerator {
@@ -67,13 +52,8 @@
     }
 }
 
-<<<<<<< HEAD
-impl<F: RichField + Extendable<D>, const D: usize> SimpleGenerator<F, D>
-    for EthAccountProofGenerator<F, D>
-=======
 impl<L: PlonkParameters<D>, const D: usize> SimpleGenerator<L::Field, D>
-    for EthStorageProofGenerator<L, D>
->>>>>>> 7253e81c
+    for EthAccountProofGenerator<L, D>
 {
     fn id(&self) -> String {
         Self::id()
@@ -142,9 +122,6 @@
         let address_targets = src.read_target_vec()?;
         let address = AddressVariable::from_targets(&address_targets);
 
-        let storage_key_targets = src.read_target_vec()?;
-        let storage_key = Bytes32Variable::from_targets(&storage_key_targets);
-
         let value_targets = src.read_target_vec()?;
         let value = EthAccountVariable::from_targets(&value_targets);
 
@@ -373,7 +350,7 @@
 }
 
 #[derive(Debug, Clone)]
-pub struct EthStorageProofGenerator<F: RichField + Extendable<D>, const D: usize> {
+pub struct EthStorageProofGenerator<L: PlonkParameters<D>, const D: usize> {
     block_hash: Bytes32Variable,
     address: AddressVariable,
     storage_key: Bytes32Variable,
@@ -382,13 +359,13 @@
     _phantom: PhantomData<F>,
 }
 
-impl<F: RichField + Extendable<D>, const D: usize> EthStorageProofGenerator<F, D> {
+impl<L: PlonkParameters<D>, const D: usize> EthStorageProofGenerator<L, D> {
     pub fn new(
-        builder: &mut CircuitBuilder<F, D>,
+        builder: &mut CircuitBuilder<L, D>,
         block_hash: Bytes32Variable,
         address: AddressVariable,
         storage_key: Bytes32Variable,
-    ) -> EthStorageProofGenerator<F, D> {
+    ) -> EthStorageProofGenerator<L, D> {
         let chain_id = builder.get_chain_id();
         let value = builder.init::<Bytes32Variable>();
         EthStorageProofGenerator {
@@ -406,8 +383,8 @@
     }
 }
 
-impl<F: RichField + Extendable<D>, const D: usize> SimpleGenerator<F, D>
-    for EthStorageProofGenerator<F, D>
+impl<L: PlonkParameters<D>, const D: usize> SimpleGenerator<L::Field, D>
+    for EthStorageProofGenerator<L, D>
 {
     fn id(&self) -> String {
         Self::id()
@@ -421,7 +398,11 @@
         targets
     }
 
-    fn run_once(&self, witness: &PartitionWitness<F>, buffer: &mut GeneratedValues<F>) {
+    fn run_once(
+        &self,
+        witness: &PartitionWitness<L::Field>,
+        buffer: &mut GeneratedValues<L::Field>,
+    ) {
         let address = self.address.get(witness);
         let location = self.storage_key.get(witness);
         let block_hash = self.block_hash.get(witness);
@@ -438,7 +419,11 @@
     }
 
     #[allow(unused_variables)]
-    fn serialize(&self, dst: &mut Vec<u8>, common_data: &CommonCircuitData<F, D>) -> IoResult<()> {
+    fn serialize(
+        &self,
+        dst: &mut Vec<u8>,
+        common_data: &CommonCircuitData<L::Field, D>,
+    ) -> IoResult<()> {
         let chain_id_bytes = self.chain_id.to_be_bytes();
         dst.write_all(&chain_id_bytes)?;
 
@@ -449,7 +434,10 @@
     }
 
     #[allow(unused_variables)]
-    fn deserialize(src: &mut Buffer, common_data: &CommonCircuitData<F, D>) -> IoResult<Self> {
+    fn deserialize(
+        src: &mut Buffer,
+        common_data: &CommonCircuitData<L::Field, D>,
+    ) -> IoResult<Self> {
         let mut chain_id_bytes = [0u8; 8];
         src.read_exact(&mut chain_id_bytes)?;
         let chain_id = u64::from_be_bytes(chain_id_bytes);
@@ -472,7 +460,7 @@
             block_hash,
             value,
             chain_id,
-            _phantom: PhantomData::<F>,
+            _phantom: PhantomData::<L>,
         })
     }
 }