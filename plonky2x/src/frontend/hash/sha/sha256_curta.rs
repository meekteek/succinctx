use curta::chip::hash::sha::sha256::builder_gadget::{SHA256Builder, SHA256BuilderGadget};
use curta::chip::hash::sha::sha256::generator::SHA256HintGenerator;
use curta::math::field::Field;
use itertools::Itertools;
use plonky2::iop::target::Target;
use plonky2::plonk::config::{AlgebraicHasher, GenericConfig};

use crate::backend::circuit::PlonkParameters;
use crate::frontend::hash::bit_operations::util::u64_to_bits;
use crate::frontend::uint::uint32::U32Variable;
use crate::frontend::vars::Bytes32Variable;
use crate::prelude::{BoolVariable, ByteVariable, CircuitBuilder, CircuitVariable};

/// Pad the given input according to the SHA-256 spec.
pub fn sha256_pad<L: PlonkParameters<D>, const D: usize>(
    builder: &mut CircuitBuilder<L, D>,
    input: &[ByteVariable],
) -> Vec<ByteVariable> {
    let mut bits = input
        .iter()
        .flat_map(|b| b.as_bool_targets().to_vec())
        .collect_vec();
    bits.push(builder.api._true());

    let l = bits.len() - 1;
    let mut k = 0;
    while (l + 1 + k + 64) % 512 != 0 {
        k += 1;
    }
    for _ in 0..k {
        bits.push(builder.api._false());
    }

    let be_bits = u64_to_bits(l as u64, &mut builder.api);
    for i in 0..be_bits.len() {
        bits.push(be_bits[i]);
    }

    let bit_targets = bits.iter().map(|b| b.target).collect_vec();

    // Combine the bits into ByteVariable
    (0..bit_targets.len() / 8)
        .map(|i| ByteVariable::from_targets(&bit_targets[i * 8..(i + 1) * 8]))
        .collect_vec()
}

/// Pad the given variable length input according to the SHA-256 spec.
/// MAX_NUM_CHUNKS is the maximum number of output chunks that this function will pad.
pub fn sha256_pad_variable_length<
    L: PlonkParameters<D>,
    const D: usize,
    const MAX_NUM_CHUNKS: usize,
>(
    builder: &mut CircuitBuilder<L, D>,
    // Input should be length MAX_NUM_CHUNKS * 64.
    input: &[ByteVariable],
    last_chunk: U32Variable,
    // Input byte length should be at most MAX_NUM_CHUNKS * 64 - 9.
    input_byte_length: U32Variable,
) -> Vec<ByteVariable> {
    // Compute the length bytes (big-endian representation of the length in bits).
    let bits_per_byte = builder.constant::<U32Variable>(8);
    let input_bit_length = builder.mul(input_byte_length, bits_per_byte);
    let mut length_bits = builder.api.split_le(input_bit_length.0 .0, 64);
    length_bits.reverse();
    let length_bytes = length_bits
        .chunks(8)
        .map(|chunk| {
            let targets = chunk.iter().map(|b| b.target).collect_vec();
            ByteVariable::from_targets(&targets)
        })
        .collect_vec();

    // TODO: Use fixed size array instead of Vec. (MAX_NUM_CHUNKS * 64)
    let mut padded_bytes = Vec::new();

    let mut message_byte_selector = builder.constant::<BoolVariable>(true);
    for i in 0..MAX_NUM_CHUNKS {
        let chunk_offset = 64 * i;
        let curr_chunk = builder.constant::<U32Variable>(i as u32);

        let is_last_chunk = builder.is_equal(curr_chunk, last_chunk);

        for j in 0..64 {
            let idx = chunk_offset + j;
            let idx_t = builder.constant::<U32Variable>(idx as u32);
            let is_last_msg_byte = builder.is_equal(idx_t, input_byte_length);
            let not_last_msg_byte = builder.not(is_last_msg_byte);

            message_byte_selector = builder.select(
                message_byte_selector,
                not_last_msg_byte,
                message_byte_selector,
            );

            let padding_start_byte = builder.constant::<ByteVariable>(0x80);
            let zero_byte = builder.constant::<ByteVariable>(0x00);

            // If message_byte_selector is true, select the message byte.
            let mut byte = builder.select(message_byte_selector, input[idx], zero_byte);
            // If idx == length_bytes, select the padding start byte.
            byte = builder.select(is_last_msg_byte, padding_start_byte, byte);
            if j >= 64 - 8 {
                // If in last chunk, select the length byte.
                byte = builder.select(is_last_chunk, length_bytes[j % 8], byte);
            }

            padded_bytes.push(byte);
        }
    }

    padded_bytes
}

pub fn bytes_to_target<L: PlonkParameters<D>, const D: usize>(
    builder: &mut CircuitBuilder<L, D>,
    input: &[ByteVariable],
) -> Vec<Target> {
    let mut bytes = Vec::new();
    for i in 0..input.len() {
        let mut byte = builder.api.zero();
        let targets = input[i].targets();
        for j in 0..8 {
            let bit = targets[j];
            byte = builder
                .api
                .mul_const_add(L::Field::from_canonical_u8(1 << (7 - j)), bit, byte);
        }
        bytes.push(byte);
    }
    bytes
}

impl<L: PlonkParameters<D>, const D: usize> CircuitBuilder<L, D> {
    /// Executes a SHA256 hash on the given input.
    /// input should be length MAX_NUM_CHUNKS * 64.
    /// input_byte_length should be at most MAX_NUM_CHUNKS * 64 - 9.
    pub fn sha256_curta_variable<const MAX_NUM_CHUNKS: usize>(
        &mut self,
        input: &[ByteVariable],
        last_chunk: U32Variable,
        input_byte_length: U32Variable,
    ) -> Bytes32Variable {
        // TODO: Currently, Curta does not support no-ops over SHA chunks. Until Curta SHA-256 supports no-ops, last_chunk should always be equal to MAX_NUM_CHUNKS - 1.
        let expected_last_chunk = self.constant::<U32Variable>((MAX_NUM_CHUNKS - 1) as u32);
        self.assert_is_equal(expected_last_chunk, last_chunk);

        let padded_input = sha256_pad_variable_length::<L, D, MAX_NUM_CHUNKS>(
            self,
            input,
            last_chunk,
            input_byte_length,
        );

        let bytes = bytes_to_target(self, &padded_input);

        self.sha256_requests.push(bytes);
        let digest = self.api.add_virtual_target_arr::<32>();
        self.sha256_responses.push(digest);
        Bytes32Variable::from_targets(
            &digest
                .into_iter()
                .flat_map(|byte| {
                    let mut bits = self
                        .api
                        .low_bits(byte, 8, 8)
                        .into_iter()
                        .map(|b| b.target)
                        .collect_vec();
                    bits.reverse();
                    bits
                })
                .collect_vec(),
        )
    }

    /// Executes a SHA256 hash on the given input. (Assumes it's not padded)
    pub fn sha256_curta(&mut self, input: &[ByteVariable]) -> Bytes32Variable {
        let padded_input = sha256_pad(self, input);

        let bytes = bytes_to_target(self, &padded_input);

        self.sha256_requests.push(bytes);
        let digest = self.api.add_virtual_target_arr::<32>();
        self.sha256_responses.push(digest);
        Bytes32Variable::from_targets(
            &digest
                .into_iter()
                .flat_map(|byte| {
                    let mut bits = self
                        .api
                        .low_bits(byte, 8, 8)
                        .into_iter()
                        .map(|b| b.target)
                        .collect_vec();
                    bits.reverse();
                    bits
                })
                .collect_vec(),
        )
    }

    pub fn constraint_sha256_curta(&mut self)
    where
        <<L as PlonkParameters<D>>::Config as GenericConfig<D>>::Hasher: AlgebraicHasher<L::Field>,
    {
        let mut nb_chunks = 0;
        let mut curr_rq = 0;
        let mut num_rqs = self.sha256_requests.len();

        let zero = self.constant::<ByteVariable>(0u8);
        let zero_chunk = [zero; 1];

        // If a request crosses over the 1024-chunk boundary from Curta, insert dummy chunks.
        // This is because Curta does not support requests split over multiple gadgets.

        // Loop over all requests (including dummy requests).
        while curr_rq < num_rqs {
            let curr_rq_nb_chunks = self.sha256_requests[curr_rq].len() / 64;

            let temp_nb_chunks = nb_chunks + curr_rq_nb_chunks;

            // If curr_rq crosses over the 1024-chunk boundary, insert dummy chunks.
            if (temp_nb_chunks / 1024 != nb_chunks / 1024) && temp_nb_chunks % 1024 != 0 {
                while nb_chunks % 1024 != 0 {
                    let padded_input = sha256_pad(self, &zero_chunk);
                    let bytes = bytes_to_target(self, &padded_input);

                    // Insert a dummy request and response.
                    self.sha256_requests.insert(curr_rq, bytes);
                    let digest = self.api.add_virtual_target_arr::<32>();
                    self.sha256_responses.insert(curr_rq, digest);

                    // Increment the number of requests and chunks accordingly.
                    curr_rq += 1;
                    num_rqs += 1;

                    nb_chunks += 1;
                }
            }
            nb_chunks += curr_rq;
            curr_rq += 1;
        }

        // If the number of chunks is not a multiple of 1024, pad the gadget with dummy chunks.
        while nb_chunks % 1024 != 0 {
            self.sha256_curta(&zero_chunk);
            nb_chunks += 1;
        }

        // Allocate Curta SHA-256 gadgets according to the number of chunks across all requests.
        let gadgets: Vec<SHA256BuilderGadget<<L as PlonkParameters<D>>::Field, L::CubicParams, D>> =
            (0..nb_chunks / 1024)
                .map(|_| self.api.init_sha256())
                .collect_vec();

        let mut rq_idx = 0;
        for i in 0..gadgets.len() {
            let mut gadget = gadgets[i].to_owned();

            // Fill the gadget with 1024 padded chunks.
            let mut num_chunks_so_far = 0;
            while num_chunks_so_far < 1024 {
                gadget
                    .padded_messages
                    .extend_from_slice(&self.sha256_requests[rq_idx]);
                let hint = SHA256HintGenerator::new(
                    &self.sha256_requests[rq_idx],
                    self.sha256_responses[rq_idx],
                );
                self.add_simple_generator(hint);
                gadget
                    .digests
                    .extend_from_slice(&self.sha256_responses[rq_idx]);
                gadget
                    .chunk_sizes
                    .push(self.sha256_requests[rq_idx].len() / 64);

                num_chunks_so_far += self.sha256_requests[rq_idx].len() / 64;
                rq_idx += 1;
            }

            self.api.constrain_sha256_gadget::<L::Config>(gadget);
        }
    }
}

#[cfg(test)]
mod tests {

<<<<<<< HEAD
    use crate::backend::config::DefaultParameters;
    use crate::frontend::uint::uint32::U32Variable;
    use crate::frontend::vars::Bytes32Variable;
    use crate::prelude::{ByteVariable, BytesVariable, CircuitBuilder};
    use crate::utils::{bytes, bytes32};
=======
    use crate::backend::circuit::DefaultParameters;
    use crate::prelude::{ByteVariable, CircuitBuilder};
>>>>>>> 19b83d82

    type L = DefaultParameters;
    const D: usize = 2;

    #[test]
    #[cfg_attr(feature = "ci", ignore)]
    fn test_sha256_curta() {
        env_logger::try_init().unwrap_or_default();
        dotenv::dotenv().ok();

        let mut builder = CircuitBuilder::<L, D>::new();
        let zero = builder.constant::<ByteVariable>(0u8);
        let result = builder.sha256_curta(&[zero; 1]);
        builder.watch(&result, "result");
        builder.constraint_sha256_curta();

        let circuit = builder.build();
        let input = circuit.input();
        let (proof, output) = circuit.prove(&input);
        circuit.verify(&proof, &input, &output);
        // TODO: Add back once curta serialization is implemented.
        // circuit.test_default_serializers();
    }

    #[test]
    #[cfg_attr(feature = "ci", ignore)]
    fn test_sha256_curta_variable_single() {
        env_logger::try_init().unwrap_or_default();
        dotenv::dotenv().ok();

        let mut builder = CircuitBuilder::<L, D>::new();

        let msg = builder.constant::<BytesVariable<64>>(bytes!(
            "00de6ad0941095ada2a7996e6a888581928203b8b69e07ee254d289f5b9c9caea193c2ab01902d00000000000000000000000000000000000000000000000000"
        ));

        let bytes_length = builder.constant::<U32Variable>(39);

        let expected_digest =
            bytes32!("84f633a570a987326947aafd434ae37f151e98d5e6d429137a4cc378d4a7988e");
        let expected_digest = builder.constant::<Bytes32Variable>(expected_digest);

        let last_chunk = builder.constant::<U32Variable>(0);

        let msg_hash = builder.sha256_curta_variable::<1>(&msg.0, last_chunk, bytes_length);
        builder.watch(&msg_hash, "msg_hash");

        builder.assert_is_equal(msg_hash, expected_digest);

        builder.constraint_sha256_curta();

        let circuit = builder.build();
        let input = circuit.input();
        let (proof, output) = circuit.prove(&input);
        circuit.verify(&proof, &input, &output);
        // TODO: Add back once curta serialization is implemented.
        // circuit.test_default_serializers();
    }
}<|MERGE_RESOLUTION|>--- conflicted
+++ resolved
@@ -288,16 +288,11 @@
 #[cfg(test)]
 mod tests {
 
-<<<<<<< HEAD
     use crate::backend::config::DefaultParameters;
     use crate::frontend::uint::uint32::U32Variable;
     use crate::frontend::vars::Bytes32Variable;
     use crate::prelude::{ByteVariable, BytesVariable, CircuitBuilder};
     use crate::utils::{bytes, bytes32};
-=======
-    use crate::backend::circuit::DefaultParameters;
-    use crate::prelude::{ByteVariable, CircuitBuilder};
->>>>>>> 19b83d82
 
     type L = DefaultParameters;
     const D: usize = 2;
