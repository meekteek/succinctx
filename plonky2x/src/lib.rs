--- conflicted
+++ resolved
@@ -23,14 +23,9 @@
     pub use plonky2::plonk::config::PoseidonGoldilocksConfig;
     pub use plonky2x_derive::CircuitVariable;
 
-<<<<<<< HEAD
-    pub use crate::backend::circuit::serialization::{GateRegistry, WitnessGeneratorRegistry};
-    pub use crate::backend::config::{DefaultParameters, PlonkParameters};
-    pub use crate::frontend::builder::{CircuitBuilder, CircuitBuilderX};
-=======
     pub use crate::backend::circuit::{GateRegistry, WitnessGeneratorRegistry};
+    pub use crate::backend::circuit::config::{DefaultParameters, PlonkParameters};
     pub use crate::frontend::builder::{CircuitBuilder, DefaultBuilder};
->>>>>>> bfd96da2
     pub use crate::frontend::ops::*;
     pub use crate::frontend::vars::{
         BoolVariable, ByteVariable, BytesVariable, CircuitVariable, Variable,
