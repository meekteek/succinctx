[package]
name = "plonky2x"
version = "0.1.0"
edition = "2021"

# See more keys and their definitions at https://doc.rust-lang.org/cargo/reference/manifest.html

[features]
default = ["parallel", "std", "timing"]
parallel = ["plonky2/parallel"]
std = ["plonky2/std", "anyhow/std", "itertools/use_std"]
timing = ["plonky2/timing"]

[dependencies]
plonky2 = { git = "https://github.com/mir-protocol/plonky2.git", default-features = false}
anyhow = "1.0.71"
curve25519-dalek = { git = "https://github.com/succinctlabs/curve25519-dalek.git", branch = "feature/edwards-point-getters" }
curta = { git = "https://github.com/succinctlabs/curta.git" }
digest = "0.10.7"
hex = "0.4.3"
itertools = { version = "0.10.0", default-features = false }
log = { version = "0.4.14", default-features = false }
rand = { version = "0.8.4", package = "rand"}
serde = { version = "1.0", features = ["derive"] }
serde_json = "1.0.103"
sha2 = "0.10.7"
subtle-encoding = "0.5.1"
num = { version = "0.4", default-features = false }
ethers = { version = "2.0"}
tokio = { version = "1", features = ["full"] }
eyre = "0.6.8"
reqwest = { version = "0.11.4", features = ["json"] }
dotenv = "0.15.0"
array-macro = "2.1.5"
tracing = "0.1.37"
<<<<<<< HEAD
lazy_static = "1.4.0"
ff = {package="ff" , version="0.13", features = ["derive"]}
=======
env_logger = "0.9.0"
>>>>>>> 9331f101

[dev-dependencies]
plonky2 = { git = "https://github.com/mir-protocol/plonky2.git", features = ["gate_testing"]}
env_logger = { version = "0.9.0", default-features = false }
rand = "0.8.4"<|MERGE_RESOLUTION|>--- conflicted
+++ resolved
@@ -33,12 +33,9 @@
 dotenv = "0.15.0"
 array-macro = "2.1.5"
 tracing = "0.1.37"
-<<<<<<< HEAD
 lazy_static = "1.4.0"
 ff = {package="ff" , version="0.13", features = ["derive"]}
-=======
 env_logger = "0.9.0"
->>>>>>> 9331f101
 
 [dev-dependencies]
 plonky2 = { git = "https://github.com/mir-protocol/plonky2.git", features = ["gate_testing"]}
