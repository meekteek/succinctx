--- conflicted
+++ resolved
@@ -45,14 +45,11 @@
 dotenv = "0.15.0"
 serde_with = "3.3.0"
 bincode = "1.3.3"
-<<<<<<< HEAD
-=======
 backtrace = "0.3"
 uuid = { version = "1.4.1", features = ["serde"] }
 futures = "0.3.28"
 serde_plain = "1.0.2"
 
->>>>>>> 0ac90a56
 
 [dev-dependencies]
 plonky2 = { git = "https://github.com/mir-protocol/plonky2.git", features = ["gate_testing"]}
